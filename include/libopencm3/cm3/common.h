--- conflicted
+++ resolved
@@ -38,7 +38,6 @@
 #define MMIO32(addr)		(*(volatile u32 *)(addr))
 #define MMIO64(addr)		(*(volatile u64 *)(addr))
 
-<<<<<<< HEAD
 /* Generic bit definition */
 #define BIT0  (1<<0)
 #define BIT1  (1<<1)
@@ -73,22 +72,4 @@
 #define BIT30 (1<<30)
 #define BIT31 (1<<31)
 
-/* Main page for the doxygen-generated documentation: */
-
-/**
- * @mainpage libopencm3 Developer Documentation
- *
- * The libopencm3 project (previously known as libopenstm32) aims to create
- * a free/libre/open-source (GPL v3, or later) firmware library for various
- * ARM Cortex-M3 microcontrollers, including ST STM32, Toshiba TX03,
- * Atmel SAM3U, NXP LPC1000 and others.
- *
- * @par ""
- *
- * See the <a href="http://www.libopencm3.org">libopencm3 wiki</a> for
- * more information.
- */
-
-=======
->>>>>>> 06620040
 #endif